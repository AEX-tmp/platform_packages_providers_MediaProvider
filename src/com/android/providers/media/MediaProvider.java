--- conflicted
+++ resolved
@@ -247,7 +247,6 @@
                     // entries for that storage from the files table.
                     DatabaseHelper database;
                     synchronized (mDatabases) {
-<<<<<<< HEAD
                         // This synchronized block is limited to avoid a potential deadlock
                         // with bulkInsert() method.
                         database = mDatabases.get(EXTERNAL_VOLUME);
@@ -268,7 +267,7 @@
                             // We do this to avoid deleting files if the volume is remounted while
                             // we are still processing the unmount event.
                             ContentValues values = new ContentValues();
-                            values.put(Files.FileColumns.DATA, "");
+                            values.putNull(Files.FileColumns.DATA);
                             String where = FileColumns.STORAGE_ID + "=?";
                             String[] whereArgs = new String[] { Integer.toString(storage.getStorageId()) };
                             database.mNumUpdates++;
@@ -293,51 +292,6 @@
                             context.sendBroadcast(
                                     new Intent(Intent.ACTION_MEDIA_SCANNER_FINISHED, uri));
                             mDisableMtpObjectCallbacks = false;
-=======
-                        DatabaseHelper database = mDatabases.get(EXTERNAL_VOLUME);
-                        Uri uri = Uri.parse("file://" + storage.getPath());
-                        if (database != null) {
-                            try {
-                                // Send media scanner started and stopped broadcasts for apps that rely
-                                // on these Intents for coarse grained media database notifications.
-                                context.sendBroadcast(
-                                        new Intent(Intent.ACTION_MEDIA_SCANNER_STARTED, uri));
-
-                                // don't send objectRemoved events - MTP be sending StorageRemoved anyway
-                                mDisableMtpObjectCallbacks = true;
-                                Log.d(TAG, "deleting all entries for storage " + storage);
-                                SQLiteDatabase db = database.getWritableDatabase();
-                                // First clear the file path to disable the _DELETE_FILE database hook.
-                                // We do this to avoid deleting files if the volume is remounted while
-                                // we are still processing the unmount event.
-                                ContentValues values = new ContentValues();
-                                values.putNull(Files.FileColumns.DATA);
-                                String where = FileColumns.STORAGE_ID + "=?";
-                                String[] whereArgs = new String[] { Integer.toString(storage.getStorageId()) };
-                                database.mNumUpdates++;
-                                db.update("files", values, where, whereArgs);
-                                // now delete the records
-                                database.mNumDeletes++;
-                                int numpurged = db.delete("files", where, whereArgs);
-                                logToDb(db, "removed " + numpurged +
-                                        " rows for ejected filesystem " + storage.getPath());
-                                // notify on media Uris as well as the files Uri
-                                context.getContentResolver().notifyChange(
-                                        Audio.Media.getContentUri(EXTERNAL_VOLUME), null);
-                                context.getContentResolver().notifyChange(
-                                        Images.Media.getContentUri(EXTERNAL_VOLUME), null);
-                                context.getContentResolver().notifyChange(
-                                        Video.Media.getContentUri(EXTERNAL_VOLUME), null);
-                                context.getContentResolver().notifyChange(
-                                        Files.getContentUri(EXTERNAL_VOLUME), null);
-                            } catch (Exception e) {
-                                Log.e(TAG, "exception deleting storage entries", e);
-                            } finally {
-                                context.sendBroadcast(
-                                        new Intent(Intent.ACTION_MEDIA_SCANNER_FINISHED, uri));
-                                mDisableMtpObjectCallbacks = false;
-                            }
->>>>>>> 76611f01
                         }
                     }
                 }
