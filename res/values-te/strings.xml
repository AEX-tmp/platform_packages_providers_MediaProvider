--- conflicted
+++ resolved
@@ -34,77 +34,6 @@
       <item quantity="other">దానితో పాటు, <xliff:g id="COUNT_1">^1</xliff:g> అదనపు అంశాలు</item>
       <item quantity="one">దానితో పాటు, <xliff:g id="COUNT_0">^1</xliff:g> అదనపు అంశం</item>
     </plurals>
-<<<<<<< HEAD
-    <string name="cache_clearing_dialog_title" msgid="4672878017407595782">"తాత్కాలిక యాప్ ఫైల్‌లను తొలగించాలా?"</string>
-    <string name="cache_clearing_dialog_text" msgid="7057784635111940957">"కొన్ని తాత్కాలిక ఫైల్స్‌ను క్లియర్ చేయడానికి <xliff:g id="APP_SEEKING_PERMISSION">%s</xliff:g> అనుమతి కోరుతోంది. దీని వలన బ్యాటరీ లేదా సెల్యూలార్ డేటా వినియోగం పెరగవచ్చు."</string>
-    <string name="cache_clearing_in_progress_title" msgid="6902220064511664209">"తాత్కాలిక యాప్ ఫైల్‌లను క్లియర్ చేస్తోంది…"</string>
-    <string name="allow" msgid="8885707816848569619">"అనుమతించు"</string>
-    <string name="deny" msgid="6040983710442068936">"నిరాకరించు"</string>
-    <plurals name="permission_write_audio" formatted="false" msgid="8914759422381305478">
-      <item quantity="other"><xliff:g id="COUNT">^2</xliff:g> ఆడియో ఫైల్‌లను సవరించడానికి <xliff:g id="APP_NAME_1">^1</xliff:g>ను అనుమతించాలా?</item>
-      <item quantity="one">ఈ ఆడియో ఫైల్‌ను సవరించడానికి <xliff:g id="APP_NAME_0">^1</xliff:g>ను అనుమతించాలా?</item>
-    </plurals>
-    <plurals name="permission_write_video" formatted="false" msgid="1098082003326873084">
-      <item quantity="other"><xliff:g id="COUNT">^2</xliff:g> వీడియోలను సవరించడానికి <xliff:g id="APP_NAME_1">^1</xliff:g>ను అనుమతించాలా?</item>
-      <item quantity="one">ఈ వీడియోను సవరించడానికి <xliff:g id="APP_NAME_0">^1</xliff:g>ను అనుమతించాలా?</item>
-    </plurals>
-    <plurals name="permission_write_image" formatted="false" msgid="748745548893845892">
-      <item quantity="other"><xliff:g id="COUNT">^2</xliff:g> ఫోటోలను సవరించడానికి <xliff:g id="APP_NAME_1">^1</xliff:g>ను అనుమతించాలా?</item>
-      <item quantity="one">ఈ ఫోటోను సవరించడానికి <xliff:g id="APP_NAME_0">^1</xliff:g>ను అనుమతించాలా?</item>
-    </plurals>
-    <plurals name="permission_write_generic" formatted="false" msgid="3270172714743671779">
-      <item quantity="other"><xliff:g id="COUNT">^2</xliff:g> ఐటెమ్‌లను సవరించడానికి <xliff:g id="APP_NAME_1">^1</xliff:g>ను అనుమతించాలా?</item>
-      <item quantity="one">ఈ ఐటెమ్‌ను సవరించడానికి <xliff:g id="APP_NAME_0">^1</xliff:g>ను అనుమతించాలా?</item>
-    </plurals>
-    <plurals name="permission_trash_audio" formatted="false" msgid="8907813869381755423">
-      <item quantity="other"><xliff:g id="COUNT">^2</xliff:g> ఆడియో ఫైల్‌లను ట్రాష్‌కు తరలించడానికి <xliff:g id="APP_NAME_1">^1</xliff:g>ను అనుమతించాలా?</item>
-      <item quantity="one">ఈ ఆడియో ఫైల్‌ను ట్రాష్‌కు తరలించడానికి <xliff:g id="APP_NAME_0">^1</xliff:g>ను అనుమతించాలా?</item>
-    </plurals>
-    <plurals name="permission_trash_video" formatted="false" msgid="4672871911555787438">
-      <item quantity="other"><xliff:g id="COUNT">^2</xliff:g> వీడియోలను ట్రాష్‌కు తరలించడానికి <xliff:g id="APP_NAME_1">^1</xliff:g>ను అనుమతించాలా?</item>
-      <item quantity="one">ఈ వీడియోను ట్రాష్‌కు తరలించడానికి <xliff:g id="APP_NAME_0">^1</xliff:g>ను అనుమతించాలా?</item>
-    </plurals>
-    <plurals name="permission_trash_image" formatted="false" msgid="6400475304599873227">
-      <item quantity="other"><xliff:g id="COUNT">^2</xliff:g> ఫోటోలను ట్రాష్‌కు తరలించడానికి <xliff:g id="APP_NAME_1">^1</xliff:g>ను అనుమతించాలా?</item>
-      <item quantity="one">ఈ ఫోటోను ట్రాష్‌కు తరలించడానికి <xliff:g id="APP_NAME_0">^1</xliff:g>ను అనుమతించాలా?</item>
-    </plurals>
-    <plurals name="permission_trash_generic" formatted="false" msgid="3814167365075039711">
-      <item quantity="other"><xliff:g id="COUNT">^2</xliff:g> ఐటెమ్‌లను ట్రాష్‌కు తరలించడానికి <xliff:g id="APP_NAME_1">^1</xliff:g>ను అనుమతించాలా?</item>
-      <item quantity="one">ఈ ఐటెమ్‌ను ట్రాష్‌కు తరలించడానికి <xliff:g id="APP_NAME_0">^1</xliff:g>ను అనుమతించాలా?</item>
-    </plurals>
-    <plurals name="permission_untrash_audio" formatted="false" msgid="7795265980168966321">
-      <item quantity="other"><xliff:g id="COUNT">^2</xliff:g> ఆడియో ఫైల్‌లను ట్రాష్ నుండి బయటకు తీయడానికి <xliff:g id="APP_NAME_1">^1</xliff:g>ను అనుమతించాలా?</item>
-      <item quantity="one">ఈ ఆడియో ఫైల్‌ను ట్రాష్ నుండి బయటకు తీయడానికి <xliff:g id="APP_NAME_0">^1</xliff:g>ను అనుమతించాలా?</item>
-    </plurals>
-    <plurals name="permission_untrash_video" formatted="false" msgid="332894888445508879">
-      <item quantity="other"><xliff:g id="COUNT">^2</xliff:g> వీడియోలను ట్రాష్ నుండి బయటకు తీయడానికి <xliff:g id="APP_NAME_1">^1</xliff:g>ను అనుమతించాలా?</item>
-      <item quantity="one">ఈ వీడియోను ట్రాష్ నుండి బయటకు తీయడానికి <xliff:g id="APP_NAME_0">^1</xliff:g>ను అనుమతించాలా?</item>
-    </plurals>
-    <plurals name="permission_untrash_image" formatted="false" msgid="7024071378733595056">
-      <item quantity="other"><xliff:g id="COUNT">^2</xliff:g> ఫోటోలను ట్రాష్ నుండి బయటకు తీయడానికి <xliff:g id="APP_NAME_1">^1</xliff:g>ను అనుమతించాలా?</item>
-      <item quantity="one">ఈ ఫోటోను ట్రాష్ నుండి బయటకు తీయడానికి <xliff:g id="APP_NAME_0">^1</xliff:g>ను అనుమతించాలా?</item>
-    </plurals>
-    <plurals name="permission_untrash_generic" formatted="false" msgid="6872817093731198374">
-      <item quantity="other"><xliff:g id="COUNT">^2</xliff:g> ఐటెమ్‌లను ట్రాష్ నుండి బయటకు తీయడానికి <xliff:g id="APP_NAME_1">^1</xliff:g>ను అనుమతించాలా?</item>
-      <item quantity="one">ఈ ఐటెమ్‌ను ట్రాష్ నుండి బయటకు తీయడానికి <xliff:g id="APP_NAME_0">^1</xliff:g>ను అనుమతించాలా?</item>
-    </plurals>
-    <plurals name="permission_delete_audio" formatted="false" msgid="6848547621165184719">
-      <item quantity="other"><xliff:g id="COUNT">^2</xliff:g> ఆడియో ఫైల్‌లను తొలగించడానికి <xliff:g id="APP_NAME_1">^1</xliff:g>ను అనుమతించాలా?</item>
-      <item quantity="one">ఈ ఆడియో ఫైల్‌ను తొలగించడానికి <xliff:g id="APP_NAME_0">^1</xliff:g>ను అనుమతించాలా?</item>
-    </plurals>
-    <plurals name="permission_delete_video" formatted="false" msgid="1251942606336748563">
-      <item quantity="other"><xliff:g id="COUNT">^2</xliff:g> వీడియోలను తొలగించడానికి <xliff:g id="APP_NAME_1">^1</xliff:g>ను అనుమతించాలా?</item>
-      <item quantity="one">ఈ వీడియోను తొలగించడానికి <xliff:g id="APP_NAME_0">^1</xliff:g>ను అనుమతించాలా?</item>
-    </plurals>
-    <plurals name="permission_delete_image" formatted="false" msgid="2303409455224710111">
-      <item quantity="other"><xliff:g id="COUNT">^2</xliff:g> ఫోటోలను తొలగించడానికి <xliff:g id="APP_NAME_1">^1</xliff:g>ను అనుమతించాలా?</item>
-      <item quantity="one">ఈ ఫోటోను తొలగించడానికి <xliff:g id="APP_NAME_0">^1</xliff:g>ను అనుమతించాలా?</item>
-    </plurals>
-    <plurals name="permission_delete_generic" formatted="false" msgid="1412218850351841181">
-      <item quantity="other"><xliff:g id="COUNT">^2</xliff:g> ఐటెమ్‌లను తొలగించడానికి <xliff:g id="APP_NAME_1">^1</xliff:g>ను అనుమతించాలా?</item>
-      <item quantity="one">ఈ ఐటెమ్‌ను తొలగించడానికి <xliff:g id="APP_NAME_0">^1</xliff:g>ను అనుమతించాలా?</item>
-    </plurals>
-=======
     <!-- no translation found for cache_clearing_dialog_title (543177167845854283) -->
     <skip />
     <!-- no translation found for cache_clearing_dialog_text (425995541409682360) -->
@@ -201,5 +130,4 @@
     </plurals>
     <string name="permission_delete_grant" msgid="8682518049167813926">"తొలగించు"</string>
     <string name="permission_delete_deny" msgid="3742780367403897552">"అనుమతిని రద్దు చేయి"</string>
->>>>>>> f956e1c9
 </resources>